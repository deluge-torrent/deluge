--- conflicted
+++ resolved
@@ -516,7 +516,7 @@
                     errors.append(ex)
             defer.returnValue(errors)
 
-        return task.deferLater(reactor, 0, add_torrents)  # type: ignore
+        return task.deferLater(reactor, 0, add_torrents)
 
     @export
     def add_torrent_url(
@@ -771,21 +771,12 @@
             all_keys=not keys,
         )
 
-<<<<<<< HEAD
-    @export  # type: ignore
-    @defer.inlineCallbacks
-    def get_torrents_status(  # type: ignore
+    @export
+    @maybe_coroutine
+    async def get_torrents_status(
         self, filter_dict: dict, keys: List[str], diff: bool = False
     ) -> dict:
         """returns all torrents , optionally filtered by filter_dict."""
-=======
-    @export
-    @maybe_coroutine
-    async def get_torrents_status(self, filter_dict, keys, diff=False):
-        """
-        returns all torrents , optionally filtered by filter_dict.
-        """
->>>>>>> 06118c43
         all_keys = not keys
         torrent_ids = self.filtermanager.filter_torrent_ids(filter_dict)
         status_dict, plugin_keys = await self.torrentmanager.torrents_status_update(
