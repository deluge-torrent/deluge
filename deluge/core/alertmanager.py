#
# alertmanager.py
#
# Copyright (C) 2007-2009 Andrew Resch <andrewresch@gmail.com>
#
# Deluge is free software.
#
# You may redistribute it and/or modify it under the terms of the
# GNU General Public License, as published by the Free Software
# Foundation; either version 3 of the License, or (at your option)
# any later version.
#
# deluge is distributed in the hope that it will be useful,
# but WITHOUT ANY WARRANTY; without even the implied warranty of
# MERCHANTABILITY or FITNESS FOR A PARTICULAR PURPOSE.
# See the GNU General Public License for more details.
#
# You should have received a copy of the GNU General Public License
# along with deluge.    If not, write to:
# 	The Free Software Foundation, Inc.,
# 	51 Franklin Street, Fifth Floor
# 	Boston, MA  02110-1301, USA.
#
#    In addition, as a special exception, the copyright holders give
#    permission to link the code of portions of this program with the OpenSSL
#    library.
#    You must obey the GNU General Public License in all respects for all of
#    the code used other than OpenSSL. If you modify file(s) with this
#    exception, you may extend this exception to your version of the file(s),
#    but you are not obligated to do so. If you do not wish to do so, delete
#    this exception statement from your version. If you delete this exception
#    statement from all source files in the program, then also delete it here.
#

"""

The AlertManager handles all the libtorrent alerts.

This should typically only be used by the Core.  Plugins should utilize the
`:mod:EventManager` for similar functionality.

"""

import logging
from twisted.internet import reactor

import deluge.component as component
from deluge._libtorrent import lt
from deluge.common import decode_string

log = logging.getLogger(__name__)

class AlertManager(component.Component):
    def __init__(self):
        log.debug("AlertManager initialized..")
        component.Component.__init__(self, "AlertManager", interval=0.05)
        self.session = component.get("Core").session

        self.session.set_alert_mask(
            lt.alert.category_t.error_notification |
            lt.alert.category_t.port_mapping_notification |
            lt.alert.category_t.storage_notification |
            lt.alert.category_t.tracker_notification |
            lt.alert.category_t.status_notification |
            lt.alert.category_t.ip_block_notification |
            lt.alert.category_t.performance_warning)

        # handlers is a dictionary of lists {"alert_type": [handler1,h2,..]}
        self.handlers = {}
        self.delayed_calls = []
        self.wait_on_handler = False

    def update(self):
        self.delayed_calls = [dc for dc in self.delayed_calls if dc.active()]
        self.handle_alerts(wait=self.wait_on_handler)

    def stop(self):
        for dc in self.delayed_calls:
            if dc.active():
                dc.cancel()
        self.delayed_calls = []

    def register_handler(self, alert_type, handler):
        """
        Registers a function that will be called when 'alert_type' is pop'd
        in handle_alerts.  The handler function should look like: handler(alert)
        Where 'alert' is the actual alert object from libtorrent.

        :param alert_type: str, this is string representation of the alert name
        :param handler: func(alert), the function to be called when the alert is raised
        """
        if alert_type not in self.handlers:
            # There is no entry for this alert type yet, so lets make it with an
            # empty list.
            self.handlers[alert_type] = []

        # Append the handler to the list in the handlers dictionary
        self.handlers[alert_type].append(handler)
        log.debug("Registered handler for alert %s", alert_type)

    def deregister_handler(self, handler):
        """
        De-registers the `:param:handler` function from all alert types.

        :param handler: func, the handler function to deregister
        """
        # Iterate through all handlers and remove 'handler' where found
        for (key, value) in self.handlers.items():
            if handler in value:
                # Handler is in this alert type list
                value.remove(handler)

    def handle_alerts(self, wait=False):
        """
        Pops all libtorrent alerts in the session queue and handles them
        appropriately.

        :param wait: bool, if True then the handler functions will be run right
            away and waited to return before processing the next alert
        """
        alert = self.session.pop_alert()
        # Loop through all alerts in the queue
        while alert is not None:
            alert_type = type(alert).__name__
            # Display the alert message
<<<<<<< HEAD
            log.debug("%s: %s", alert_type, decode_string(alert.message()))
=======
            if log.isEnabledFor(logging.DEBUG):
                log.debug("%s: %s", alert_type, alert.message())
>>>>>>> fbdda1b3
            # Call any handlers for this alert type
            if alert_type in self.handlers:
                for handler in self.handlers[alert_type]:
                    if not wait:
                        self.delayed_calls.append(reactor.callLater(0, handler, alert))
                    else:
                        handler(alert)

            alert = self.session.pop_alert()<|MERGE_RESOLUTION|>--- conflicted
+++ resolved
@@ -123,12 +123,8 @@
         while alert is not None:
             alert_type = type(alert).__name__
             # Display the alert message
-<<<<<<< HEAD
-            log.debug("%s: %s", alert_type, decode_string(alert.message()))
-=======
             if log.isEnabledFor(logging.DEBUG):
-                log.debug("%s: %s", alert_type, alert.message())
->>>>>>> fbdda1b3
+                log.debug("%s: %s", alert_type, decode_string(alert.message()))
             # Call any handlers for this alert type
             if alert_type in self.handlers:
                 for handler in self.handlers[alert_type]:
