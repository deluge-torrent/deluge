--- conflicted
+++ resolved
@@ -45,11 +45,7 @@
 
 import deluge.common
 import deluge.component as component
-<<<<<<< HEAD
-=======
-from deluge.log import LOG as log
 from deluge.event import known_events
->>>>>>> 1c15df8e
 
 if deluge.common.windows_check():
     import win32api
