--- conflicted
+++ resolved
@@ -334,11 +334,7 @@
     def on_show_prefs(self):
         client.autoadd.get_config().addCallback(self.cb_get_config)
 
-<<<<<<< HEAD
-    def on_options_changed_event(self):
-=======
     def on_options_changed_event(self, event):
->>>>>>> 1c15df8e
         client.autoadd.get_config().addCallback(self.cb_get_config)
 
     def cb_get_config(self, config):
