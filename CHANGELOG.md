--- conflicted
+++ resolved
@@ -1,7 +1,5 @@
 # Changelog
 
-<<<<<<< HEAD
-=======
 ## 2.1.1 (2022-07-10)
 
 ### Core
@@ -9,7 +7,6 @@
 - Fix missing trackers added via magnet
 - Fix handling magnets with tracker tiers
 
->>>>>>> 05e13a6b
 ## 2.1.0 (2022-06-28)
 
 ### Breaking changes
